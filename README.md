# Enfyra Backend

<<<<<<< HEAD
## 📚 Documentation

Full documentation: **[https://github.com/dothinh115/enfyra-docs](https://github.com/dothinh115/enfyra-docs)**

## 🤝 Contributing

See [CONTRIBUTING.md](./CONTRIBUTING.md)

## 📄 License

[Elastic License 2.0](./LICENSE)
=======
[Enfyra](https://demo.enfyra.io/login) is the open-source backend platform.  
We’re building the flexibility backend framework that automatically generates APIs from your database. You create tables through a visual interface, and Enfyra instantly provides REST & GraphQL APIs for them - no coding required. It's like having a backend developer that never sleeps.

## Documentation

For full documentation, visit [docs](https://github.com/Enfyra/documents)

To see how to contribute, visit [Contributing](https://github.com/Enfyra/backend/blob/main/CONTRIBUTING.md)

## Community & Support

- [Community Forum](https://github.com/orgs/enfyra/discussions)
- [GitHub Issues](https://github.com/Enfyra/backend/issues)
- [Discord](https://discord.gg/DH5sXtFVWM)

## How it works
**Architecture**

Enfyra is a self-hosted and locally developed, easy-to-install. Cloud coming soon.

- **Query Engine**: high-performance engine for filtering, joins, aggregates, and search directly through your API.
- **Realtime**: push updates to clients when rows change using websockets.
- **REST/GraphQL API**: automatically generated from your schema.
- **Auth Service**: JWT-based authentication API for sign-ups, logins, and session management.
- **Storage**: RESTful API for managing files and permissions.
- **Functions**: run server-side code close to your data.
>>>>>>> 249a3365
<|MERGE_RESOLUTION|>--- conflicted
+++ resolved
@@ -1,18 +1,5 @@
 # Enfyra Backend
 
-<<<<<<< HEAD
-## 📚 Documentation
-
-Full documentation: **[https://github.com/dothinh115/enfyra-docs](https://github.com/dothinh115/enfyra-docs)**
-
-## 🤝 Contributing
-
-See [CONTRIBUTING.md](./CONTRIBUTING.md)
-
-## 📄 License
-
-[Elastic License 2.0](./LICENSE)
-=======
 [Enfyra](https://demo.enfyra.io/login) is the open-source backend platform.  
 We’re building the flexibility backend framework that automatically generates APIs from your database. You create tables through a visual interface, and Enfyra instantly provides REST & GraphQL APIs for them - no coding required. It's like having a backend developer that never sleeps.
 
@@ -38,5 +25,4 @@
 - **REST/GraphQL API**: automatically generated from your schema.
 - **Auth Service**: JWT-based authentication API for sign-ups, logins, and session management.
 - **Storage**: RESTful API for managing files and permissions.
-- **Functions**: run server-side code close to your data.
->>>>>>> 249a3365
+- **Functions**: run server-side code close to your data.